--- conflicted
+++ resolved
@@ -34,6 +34,7 @@
 #include <errno.h>
 #include <fcntl.h>
 #include <sys/mman.h>
+#include <sys/stat.h>
 #include <unistd.h>
 #endif
 
@@ -114,19 +115,6 @@
   return nullptr;
 #endif
 }
-<<<<<<< HEAD
-=======
-}}  // namespace triton::server
-#else
-#include <errno.h>
-#include <fcntl.h>
-#include <sys/mman.h>
-#include <sys/stat.h>
-#include <unistd.h>
-
-#include "common.h"
-#include "triton/common/logging.h"
->>>>>>> 752f7cb7
 
 #endif  // TRITON_ENABLE_GPU
 
@@ -169,14 +157,22 @@
 }
 
 TRITONSERVER_Error*
-<<<<<<< HEAD
-SharedMemoryManager::CloseSharedMemoryRegion(ShmFile* shm_file)
-=======
-GetSharedMemoryRegionSize(
-    const std::string& shm_key, int shm_fd, size_t* shm_region_size)
-{
+SharedMemoryManager::GetSharedMemoryRegionSize(
+    const std::string& shm_key, ShmFile* shm_file, uint64_t* shm_region_size)
+{
+#ifdef WIN32
+  BY_HANDLE_FILE_INFORMATION info;
+  if(!GetFileInformationByHandle(shm_file->shm_handle_, &info)) {
+    LOG_VERBOSE(1) << "GetFileInformationByHandle failed with error code: " << GetWindowsError();
+    return TRITONSERVER_ErrorNew(
+        TRITONSERVER_ERROR_INTERNAL,
+        std::string("Invalid shared memory region: '" + shm_key + "'").c_str());
+  }
+  uint64_t file_size = ((uint64_t)info.nFileSizeHigh << 32) | info.nFileSizeLow;
+  *shm_region_size = file_size;
+#else
   struct stat file_status;
-  if (fstat(shm_fd, &file_status) == -1) {
+  if (fstat(shm_file->shm_fd_, &file_status) == -1) {
     LOG_VERBOSE(1) << "fstat on shm_fd failed, errno: " << errno;
     return TRITONSERVER_ErrorNew(
         TRITONSERVER_ERROR_INTERNAL,
@@ -191,18 +187,18 @@
         TRITONSERVER_ERROR_INTERNAL,
         std::string("Invalid shared memory region: '" + shm_key + "'").c_str());
   }
-
-  *shm_region_size = static_cast<size_t>(file_status.st_size);
+  *shm_region_size = static_cast<uint64_t>(file_status.st_size);
+#endif
   return nullptr;  // success
 }
 
 TRITONSERVER_Error*
-CheckSharedMemoryRegionSize(
-    const std::string& name, const std::string& shm_key, int shm_fd,
+SharedMemoryManager::CheckSharedMemoryRegionSize(
+    const std::string& name, const std::string& shm_key, ShmFile* shm_file,
     size_t offset, size_t byte_size)
 {
-  size_t shm_region_size = 0;
-  RETURN_IF_ERR(GetSharedMemoryRegionSize(shm_key, shm_fd, &shm_region_size));
+  uint64_t shm_region_size = 0;
+  RETURN_IF_ERR(GetSharedMemoryRegionSize(shm_key, shm_file, &shm_region_size));
   // User-provided offset and byte_size should not go out-of-bounds.
   if ((offset + byte_size) > shm_region_size) {
     return TRITONSERVER_ErrorNew(
@@ -217,10 +213,7 @@
 }
 
 TRITONSERVER_Error*
-MapSharedMemory(
-    const int shm_fd, const size_t offset, const size_t byte_size,
-    void** mapped_addr)
->>>>>>> 752f7cb7
+SharedMemoryManager::CloseSharedMemoryRegion(ShmFile* shm_file)
 {
 #ifdef _WIN32
   bool success = CloseHandle(shm_file->shm_handle_);
@@ -324,13 +317,8 @@
   for (auto itr = shared_memory_map_.begin(); itr != shared_memory_map_.end();
        ++itr) {
     if (itr->second->shm_key_ == shm_key) {
-<<<<<<< HEAD
       shm_file = itr->second->platform_handle_.get();
       shm_file_exists = true;
-=======
-      // FIXME: Consider invalid file descriptors after close
-      shm_fd = itr->second->shm_fd_;
->>>>>>> 752f7cb7
       break;
     }
   }
@@ -348,14 +336,11 @@
             "\", under a different name is not currently supported")
             .c_str());
   }
-<<<<<<< HEAD
-=======
 
   // Enforce that registered region is in-bounds of shm file object.
   RETURN_IF_ERR(
-      CheckSharedMemoryRegionSize(name, shm_key, shm_fd, offset, byte_size));
-
->>>>>>> 752f7cb7
+      CheckSharedMemoryRegionSize(name, shm_key, shm_file, offset, byte_size));
+
   // Mmap and then close the shared memory descriptor
   TRITONSERVER_Error* err_map =
       MapSharedMemory(shm_file, offset, byte_size, &mapped_addr);
